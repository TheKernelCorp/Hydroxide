[package]
name = "hydroxide"
version = "0.1.0"
authors = ["SplittyDev <splittydev@protonmail.com>"]
edition = "2018"

[dependencies]
x86_64 = "0.3.4"
bootloader = "0.3.4"
lazy_static = { version = '1.2.0', features = ['nightly', 'spin_no_std'] }
spin = "0.4.10"
pic8259_simple = "0.1.1"
linked_list_allocator = "0.6.3"
<<<<<<< HEAD
rlibc = "1.0.0"
pc-keyboard = { git = "https://github.com/thejpster/pc-keyboard" }
=======
bitflags = "1.0.4"
pc-keyboard = "0.3.1"
>>>>>>> 25ffdb0d

[package.metadata.bootimage]
default-target = "x86_64-hydroxide.json"<|MERGE_RESOLUTION|>--- conflicted
+++ resolved
@@ -11,13 +11,9 @@
 spin = "0.4.10"
 pic8259_simple = "0.1.1"
 linked_list_allocator = "0.6.3"
-<<<<<<< HEAD
-rlibc = "1.0.0"
-pc-keyboard = { git = "https://github.com/thejpster/pc-keyboard" }
-=======
 bitflags = "1.0.4"
 pc-keyboard = "0.3.1"
->>>>>>> 25ffdb0d
+rlibc = "1.0.0"
 
 [package.metadata.bootimage]
 default-target = "x86_64-hydroxide.json"