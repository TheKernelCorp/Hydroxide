use bootloader::bootinfo::{
    BootInfo,
    MemoryRegion,
    MemoryRegionType,
};
use x86_64::{
    PhysAddr,
    structures::paging::PageTableFlags,
};
use linked_list_allocator::LockedHeap;
use crate::paging::PAGING;

/// Find a memory region suitable for the heap
pub fn find_heap_space(bootinfo: &BootInfo) -> (u64, u64) {

    // Initialize the memory region to None
    let mut found_region: Option<&MemoryRegion> = None;

    let size = |region: &MemoryRegion|
        (region.range.end_addr() - region.range.start_addr()) as usize;

    // Iterate over all memory regions
    for region in bootinfo.memory_map.iter() {

        // Test whether the region is usable
        if region.region_type != MemoryRegionType::Usable {
            continue;
        }

        // Match on the region
        match found_region {

            // Use this new region if it's the first one
            None => found_region = Some(region),

            // Use this new region only if it is bigger
            // than the previously chosen region.
            Some(fr) => {
                if size(region) > size(fr) {
                    found_region = Some(region)
                }
            }
        }
    }

    // Unwrap the region
    let found_region = found_region.expect("Unable to unwrap heap memory region!");

    // Return a triple with the start- and end-addresses and the size
    (
        found_region.range.start_addr() + 1000 * 4096,
        found_region.range.end_addr(),
    )
}

/// Map the heap memory region and initialize the heap allocator
pub fn map_heap(allocator: &LockedHeap, start: u64, end: u64, size: usize) {

    // Print information about the heap memory region
<<<<<<< HEAD
    println!(
        "[heap] start: 0x{:08x}; end: 0x{:08x}; size: 0x{:08x}",
        start, end, size
    );
=======
    /*println!(
        "[heap] start: 0x{:08x}; end: 0x{:08x}; size: 0x{:08x}",
        start, end, size
    );*/
>>>>>>> 6c83612f

    // Identity map the heap memory region
    PAGING.lock().identity_map(
        PhysAddr::new(start),
        PhysAddr::new(end),
        PageTableFlags::PRESENT | PageTableFlags::WRITABLE,
        false,
    );

    // Initialize the heap allocator with the mapped memory region
    unsafe {
        allocator.lock().init(start as usize, size);
    }
}<|MERGE_RESOLUTION|>--- conflicted
+++ resolved
@@ -56,19 +56,6 @@
 /// Map the heap memory region and initialize the heap allocator
 pub fn map_heap(allocator: &LockedHeap, start: u64, end: u64, size: usize) {
 
-    // Print information about the heap memory region
-<<<<<<< HEAD
-    println!(
-        "[heap] start: 0x{:08x}; end: 0x{:08x}; size: 0x{:08x}",
-        start, end, size
-    );
-=======
-    /*println!(
-        "[heap] start: 0x{:08x}; end: 0x{:08x}; size: 0x{:08x}",
-        start, end, size
-    );*/
->>>>>>> 6c83612f
-
     // Identity map the heap memory region
     PAGING.lock().identity_map(
         PhysAddr::new(start),
