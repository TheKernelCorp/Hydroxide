--- conflicted
+++ resolved
@@ -45,14 +45,6 @@
 
 /// Map the heap memory region and initialize the heap allocator
 pub fn map_heap(allocator: &LockedHeap, start: u64, end: u64, size: usize) {
-<<<<<<< HEAD
-=======
-    // Print information about the heap memory region
-    /*println!(
-        "[heap] start: 0x{:08x}; end: 0x{:08x}; size: 0x{:08x}",
-        start, end, size
-    );*/
->>>>>>> 88c51fc8
 
     // Identity map the heap memory region
     PAGING.lock().identity_map(
