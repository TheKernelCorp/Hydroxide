#![allow(dead_code)]

use x86_64::structures::idt::ExceptionStackFrame;
use spin::Mutex;
use lazy_static::lazy_static;
use pc_keyboard::{
    Keyboard,
    DecodedKey,
    ScancodeSet1,
    layouts::Us104Key,
};
use crate::pic::PIC8259;
<<<<<<< HEAD

//
// Keyboard registers
//

const KBD_DATA : u16 = 0x60;
const KBD_STATUS: u16 = 0x64;

//
// Keyboard I/O ports
//
lazy_static! {

    /// Data port
    pub static ref KBD_DATA_PORT: Mutex<Port<u8>> =
        Mutex::new(Port::new(KBD_DATA));

    /// Status port
    pub static ref KBD_STATUS_PORT: Mutex<Port<u8>> =
        Mutex::new(Port::new(KBD_STATUS));
}
=======
use crate::kbc::KBC;
>>>>>>> 25ffdb0d

//
// Global state
//

lazy_static! {
    pub static ref KEYBOARD: Mutex<Keyboard<Us104Key, ScancodeSet1>> =
        Mutex::new(Keyboard::new(Us104Key, ScancodeSet1));
    
    pub static ref KEYBOARD_INITIALIZED: Mutex<bool> = Mutex::new(false);
}

//
// Keyboard responses
//
// Terminology:
// ACK = Acknowledge
// ST = Self test
//

const KBD_RES_ACK: u8 = 0xFA;
const KBD_RES_ECHO: u8 = 0xEE;
const KBD_RES_RESEND: u8 = 0xFE;
const KBD_RES_ERROR_A: u8 = 0x00;
const KBD_RES_ERROR_B: u8 = 0xFF;
const KBD_RES_ST_PASS: u8 = 0xAA;
const KBD_RES_ST_FAIL_A: u8 = 0xFC;
const KBD_RES_ST_FAIL_B: u8 = 0xFD;

//
// Keyboard command constants
//
// Terminology:
// TM = Typematic
// AR = Autorepeat
// MK = Make
// RE = Release
//

const KBD_COM_LED: u8 = 0xED;
const KBD_COM_ECHO: u8 = 0xEE;
const KBD_COM_SCANCODE: u8 = 0xF0;
const KBD_COM_IDENTIFY: u8 = 0xF2;
const KBD_COM_TYPEMATIC: u8 = 0xF3;
const KBD_COM_SCAN_ON: u8 = 0xF4;
const KBD_COM_SCAN_OFF: u8 = 0xF5;
const KBD_COM_SET_DEFAULT: u8 = 0xF6;
const KBD_COM_TM_AR_ALL: u8 = 0xF7;
const KBD_COM_MK_RE_ALL: u8 = 0xF8;
const KBD_COM_MK_ALL: u8 = 0xF9;
const KBD_COM_TM_AR_MK_RE_ALL: u8 = 0xFA;
const KBD_COM_TM_AR_SINGLE: u8 = 0xFB;
const KBD_COM_MK_RE_SINGLE: u8 = 0xFC;
const KBD_COM_MK_SINGLE: u8 = 0xFD;
const KBD_COM_RESEND: u8 = 0xFE;
const KBD_COM_SELF_TEST: u8 = 0xFF;

/// Generic PS/2 keyboard
pub struct PS2Keyboard;
impl PS2Keyboard {

    /// Initialize the PS/2 keyboard
    pub fn init() {
        unsafe {

<<<<<<< HEAD
            // Wait till the keyboard is ready
            PS2Keyboard::wait_ready();
=======
            // Wait till the KBC is ready
            KBC::wait_ready();
>>>>>>> 25ffdb0d

            // Run self test
            PS2Keyboard::run_self_test();

            // Reset LEDs
            PS2Keyboard::set_leds(0x00);

            // Set scancode-set 2
            PS2Keyboard::set_scan_table(0x02);
            if let Some(code) = PS2Keyboard::get_scan_table() {
                println!("[ps2kbd] info: verified usage of scan table {}", code);
            }

            // Enable
<<<<<<< HEAD
            PS2Keyboard::send_byte(KBD_COM_SCAN_ON);
            PS2Keyboard::wait_ready();
=======
            KBC::write_byte(KBD_COM_SCAN_ON);
            KBC::wait_ready();
>>>>>>> 25ffdb0d
        }
        
        // Mark the keyboard as initialized
        *KEYBOARD_INITIALIZED.lock() = true;
<<<<<<< HEAD
    }

    unsafe fn run_self_test() {
        PS2Keyboard::_run_self_test(false);
    }

    unsafe fn _run_self_test(resent: bool) {
        PS2Keyboard::send_byte(KBD_COM_SELF_TEST);
        match PS2Keyboard::read_byte() {
            KBD_RES_ST_PASS => println!("[ps2kbd] info: self test passed"),
            KBD_RES_ST_FAIL_A | KBD_RES_ST_FAIL_B => println!("[ps2kbd] error: self test failed"),
            KBD_RES_RESEND if !resent => PS2Keyboard::_run_self_test(true),
            KBD_RES_RESEND => println!("[ps2kbd] error: unable to run self test"),
            b => println!("[ps2kbd] error: invalid response: {:x}", b)
        }
    }

    unsafe fn set_leds(byte: u8) {
        PS2Keyboard::_set_leds(byte, false);
    }

    unsafe fn _set_leds(byte: u8, resent: bool) {
        PS2Keyboard::send_byte(KBD_COM_LED);
        PS2Keyboard::send_byte(byte);
        match PS2Keyboard::read_byte() {
            KBD_RES_ACK => println!("[ps2kbd] info: updated led status"),
            KBD_RES_RESEND if !resent => PS2Keyboard::_set_leds(byte, true),
            KBD_RES_RESEND => println!("[ps2kbd] error: unable to set led status"),
            b => println!("[ps2kbd] error: invalid response: {:x}", b),
        }
    }

    unsafe fn set_scan_table(code: u8) {
        PS2Keyboard::_set_scan_table(code, false);
    }

    unsafe fn _set_scan_table(code: u8, resent: bool) {
        PS2Keyboard::send_byte(KBD_COM_SCANCODE);
        PS2Keyboard::send_byte(code);
        match PS2Keyboard::read_byte() {
            KBD_RES_ACK => println!("[ps2kbd] info: setting scan table {}", code),
            KBD_RES_RESEND if !resent => PS2Keyboard::_set_scan_table(code, true),
            KBD_RES_RESEND => println!("[ps2kbd] error: unable to set scan table"),
            b => println!("[ps2kbd] error: invalid response: {:x}", b),
        }
    }

    unsafe fn get_scan_table() -> Option<u8> {
        PS2Keyboard::_get_scan_table(false)
    }

    unsafe fn _get_scan_table(resent: bool) -> Option<u8> {
        PS2Keyboard::send_byte(KBD_COM_SCANCODE);
        match PS2Keyboard::read_byte() {
            KBD_RES_ACK => {
                PS2Keyboard::send_byte(0x00);
                match PS2Keyboard::read_byte() {
                    0x43 => Some(1),
                    0x41 => Some(2),
                    0x3f => Some(3),
                    _ => None,
                }
            },
            KBD_RES_RESEND if !resent => PS2Keyboard::_get_scan_table(true),
            KBD_RES_RESEND => {
                println!("[ps2kbd] error: unable to get scan table");
                None
            },
            resp => {
                println!("[ps2kbd] error: invalid response: 0x{:x}", resp);
                None
            },
        }
    }

    /// Wait for the keyboard to become ready
    unsafe fn wait_ready() {
        while KBD_STATUS_PORT.lock().read() & 0x2 != 0 {}
    }

    // Read the keyboard data port
    unsafe fn read_byte() -> u8 {
        PS2Keyboard::wait_ready();
        KBD_DATA_PORT.lock().read()
    }

    /// Send a byte to the keyboard data port
    unsafe fn send_byte(com: u8) {
        PS2Keyboard::wait_ready();
        KBD_DATA_PORT.lock().write(com);
=======
    }

    unsafe fn run_self_test() {
        PS2Keyboard::_run_self_test(false);
    }

    unsafe fn _run_self_test(resent: bool) {
        KBC::write_byte(KBD_COM_SELF_TEST);
        match KBC::read_byte() {
            KBD_RES_ST_PASS => println!("[ps2kbd] info: self test passed"),
            KBD_RES_ST_FAIL_A | KBD_RES_ST_FAIL_B => println!("[ps2kbd] error: self test failed"),
            KBD_RES_RESEND if !resent => PS2Keyboard::_run_self_test(true),
            KBD_RES_RESEND => println!("[ps2kbd] error: unable to run self test"),
            b => println!("[ps2kbd] error: invalid response: {:x}", b)
        }
>>>>>>> 25ffdb0d
    }

<<<<<<< HEAD
fn read_next_key() {
    let data = unsafe { KBD_DATA_PORT.lock().read() };
    let mut kbd = KEYBOARD.lock();
    kbd.clear();
    match kbd.add_byte(data) {
        Ok(Some(event)) => {
            let key = kbd.process_keyevent(event.clone());
            if key.is_some() {
                match key.unwrap() {
                    DecodedKey::RawKey(code) => print!("{:?}", code),
                    DecodedKey::Unicode(chr) => print!("{}", chr),
                }
            } else {
                // println!("[ps2kbd] Key event is none: {:?}; {:?}", event.code, event.state);
            }
        },
        Ok(None) => (),
        Err(_) => (),
    };
    unsafe { PS2Keyboard::wait_ready() }
}

pub extern "x86-interrupt" fn handle_interrupt(_stack_frame: &mut ExceptionStackFrame) {

    // Wait till the keyboard is ready
    unsafe {
        PS2Keyboard::wait_ready();
    }

    // Is the keyboard already initialized?
    if *KEYBOARD_INITIALIZED.lock() {

        // Process the next key
        read_next_key();
    } else {

        // Discard the key
        unsafe {
            KBD_DATA_PORT.lock().read();
=======
    unsafe fn set_leds(byte: u8) {
        PS2Keyboard::_set_leds(byte, false);
    }

    unsafe fn _set_leds(byte: u8, resent: bool) {
        KBC::write_byte(KBD_COM_LED);
        KBC::write_byte(byte);
        match KBC::read_byte() {
            KBD_RES_ACK => println!("[ps2kbd] info: updated led status"),
            KBD_RES_RESEND if !resent => PS2Keyboard::_set_leds(byte, true),
            KBD_RES_RESEND => println!("[ps2kbd] error: unable to set led status"),
            b => println!("[ps2kbd] error: invalid response: {:x}", b),
        }
    }

    unsafe fn set_scan_table(code: u8) {
        PS2Keyboard::_set_scan_table(code, false);
    }

    unsafe fn _set_scan_table(code: u8, resent: bool) {
        KBC::write_byte(KBD_COM_SCANCODE);
        KBC::write_byte(code);
        match KBC::read_byte() {
            KBD_RES_ACK => println!("[ps2kbd] info: setting scan table {}", code),
            KBD_RES_RESEND if !resent => PS2Keyboard::_set_scan_table(code, true),
            KBD_RES_RESEND => println!("[ps2kbd] error: unable to set scan table"),
            b => println!("[ps2kbd] error: invalid response: {:x}", b),
        }
    }

    unsafe fn get_scan_table() -> Option<u8> {
        PS2Keyboard::_get_scan_table(false)
    }

    unsafe fn _get_scan_table(resent: bool) -> Option<u8> {
        KBC::write_byte(KBD_COM_SCANCODE);
        match KBC::read_byte() {
            KBD_RES_ACK => {
                KBC::write_byte(0x00);
                match KBC::read_byte() {
                    0x43 => Some(1),
                    0x41 => Some(2),
                    0x3f => Some(3),
                    _ => None,
                }
            },
            KBD_RES_RESEND if !resent => PS2Keyboard::_get_scan_table(true),
            KBD_RES_RESEND => {
                println!("[ps2kbd] error: unable to get scan table");
                None
            },
            resp => {
                println!("[ps2kbd] error: invalid response: 0x{:x}", resp);
                None
            },
>>>>>>> 25ffdb0d
        }
    }

<<<<<<< HEAD
=======
fn read_next_key() {
    let data = unsafe { KBC::read_byte() };
    let mut kbd = KEYBOARD.lock();
    match kbd.add_byte(data) {
        Ok(Some(event)) => {
            let key = kbd.process_keyevent(event.clone());
            if key.is_some() {
                match key.unwrap() {
                    DecodedKey::RawKey(code) => print!("{:?}", code),
                    DecodedKey::Unicode(chr) => print!("{}", chr),
                }
            } else {
                // println!("[ps2kbd] Key event is none: {:?}; {:?}", event.code, event.state);
            }
        },
        Ok(None) => (),
        Err(_) => (),
    };
}

pub extern "x86-interrupt" fn handle_interrupt(_stack_frame: &mut ExceptionStackFrame) {

    // Is the keyboard already initialized?
    if *KEYBOARD_INITIALIZED.lock() {

        // Process the next key
        read_next_key();
    } else {

        // Discard the key
        unsafe {
            KBC::read_byte();
        }
    }

>>>>>>> 25ffdb0d
    // Notify the PIC
    unsafe {
        PIC8259
            ::get_chained_pics()
            .lock()
            .notify_end_of_interrupt(crate::idt::INT_KBD);
    }
}<|MERGE_RESOLUTION|>--- conflicted
+++ resolved
@@ -10,31 +10,7 @@
     layouts::Us104Key,
 };
 use crate::pic::PIC8259;
-<<<<<<< HEAD
-
-//
-// Keyboard registers
-//
-
-const KBD_DATA : u16 = 0x60;
-const KBD_STATUS: u16 = 0x64;
-
-//
-// Keyboard I/O ports
-//
-lazy_static! {
-
-    /// Data port
-    pub static ref KBD_DATA_PORT: Mutex<Port<u8>> =
-        Mutex::new(Port::new(KBD_DATA));
-
-    /// Status port
-    pub static ref KBD_STATUS_PORT: Mutex<Port<u8>> =
-        Mutex::new(Port::new(KBD_STATUS));
-}
-=======
 use crate::kbc::KBC;
->>>>>>> 25ffdb0d
 
 //
 // Global state
@@ -100,13 +76,8 @@
     pub fn init() {
         unsafe {
 
-<<<<<<< HEAD
-            // Wait till the keyboard is ready
-            PS2Keyboard::wait_ready();
-=======
             // Wait till the KBC is ready
             KBC::wait_ready();
->>>>>>> 25ffdb0d
 
             // Run self test
             PS2Keyboard::run_self_test();
@@ -121,18 +92,12 @@
             }
 
             // Enable
-<<<<<<< HEAD
-            PS2Keyboard::send_byte(KBD_COM_SCAN_ON);
-            PS2Keyboard::wait_ready();
-=======
             KBC::write_byte(KBD_COM_SCAN_ON);
             KBC::wait_ready();
->>>>>>> 25ffdb0d
         }
         
         // Mark the keyboard as initialized
         *KEYBOARD_INITIALIZED.lock() = true;
-<<<<<<< HEAD
     }
 
     unsafe fn run_self_test() {
@@ -140,8 +105,8 @@
     }
 
     unsafe fn _run_self_test(resent: bool) {
-        PS2Keyboard::send_byte(KBD_COM_SELF_TEST);
-        match PS2Keyboard::read_byte() {
+        KBC::write_byte(KBD_COM_SELF_TEST);
+        match KBC::read_byte() {
             KBD_RES_ST_PASS => println!("[ps2kbd] info: self test passed"),
             KBD_RES_ST_FAIL_A | KBD_RES_ST_FAIL_B => println!("[ps2kbd] error: self test failed"),
             KBD_RES_RESEND if !resent => PS2Keyboard::_run_self_test(true),
@@ -150,139 +115,6 @@
         }
     }
 
-    unsafe fn set_leds(byte: u8) {
-        PS2Keyboard::_set_leds(byte, false);
-    }
-
-    unsafe fn _set_leds(byte: u8, resent: bool) {
-        PS2Keyboard::send_byte(KBD_COM_LED);
-        PS2Keyboard::send_byte(byte);
-        match PS2Keyboard::read_byte() {
-            KBD_RES_ACK => println!("[ps2kbd] info: updated led status"),
-            KBD_RES_RESEND if !resent => PS2Keyboard::_set_leds(byte, true),
-            KBD_RES_RESEND => println!("[ps2kbd] error: unable to set led status"),
-            b => println!("[ps2kbd] error: invalid response: {:x}", b),
-        }
-    }
-
-    unsafe fn set_scan_table(code: u8) {
-        PS2Keyboard::_set_scan_table(code, false);
-    }
-
-    unsafe fn _set_scan_table(code: u8, resent: bool) {
-        PS2Keyboard::send_byte(KBD_COM_SCANCODE);
-        PS2Keyboard::send_byte(code);
-        match PS2Keyboard::read_byte() {
-            KBD_RES_ACK => println!("[ps2kbd] info: setting scan table {}", code),
-            KBD_RES_RESEND if !resent => PS2Keyboard::_set_scan_table(code, true),
-            KBD_RES_RESEND => println!("[ps2kbd] error: unable to set scan table"),
-            b => println!("[ps2kbd] error: invalid response: {:x}", b),
-        }
-    }
-
-    unsafe fn get_scan_table() -> Option<u8> {
-        PS2Keyboard::_get_scan_table(false)
-    }
-
-    unsafe fn _get_scan_table(resent: bool) -> Option<u8> {
-        PS2Keyboard::send_byte(KBD_COM_SCANCODE);
-        match PS2Keyboard::read_byte() {
-            KBD_RES_ACK => {
-                PS2Keyboard::send_byte(0x00);
-                match PS2Keyboard::read_byte() {
-                    0x43 => Some(1),
-                    0x41 => Some(2),
-                    0x3f => Some(3),
-                    _ => None,
-                }
-            },
-            KBD_RES_RESEND if !resent => PS2Keyboard::_get_scan_table(true),
-            KBD_RES_RESEND => {
-                println!("[ps2kbd] error: unable to get scan table");
-                None
-            },
-            resp => {
-                println!("[ps2kbd] error: invalid response: 0x{:x}", resp);
-                None
-            },
-        }
-    }
-
-    /// Wait for the keyboard to become ready
-    unsafe fn wait_ready() {
-        while KBD_STATUS_PORT.lock().read() & 0x2 != 0 {}
-    }
-
-    // Read the keyboard data port
-    unsafe fn read_byte() -> u8 {
-        PS2Keyboard::wait_ready();
-        KBD_DATA_PORT.lock().read()
-    }
-
-    /// Send a byte to the keyboard data port
-    unsafe fn send_byte(com: u8) {
-        PS2Keyboard::wait_ready();
-        KBD_DATA_PORT.lock().write(com);
-=======
-    }
-
-    unsafe fn run_self_test() {
-        PS2Keyboard::_run_self_test(false);
-    }
-
-    unsafe fn _run_self_test(resent: bool) {
-        KBC::write_byte(KBD_COM_SELF_TEST);
-        match KBC::read_byte() {
-            KBD_RES_ST_PASS => println!("[ps2kbd] info: self test passed"),
-            KBD_RES_ST_FAIL_A | KBD_RES_ST_FAIL_B => println!("[ps2kbd] error: self test failed"),
-            KBD_RES_RESEND if !resent => PS2Keyboard::_run_self_test(true),
-            KBD_RES_RESEND => println!("[ps2kbd] error: unable to run self test"),
-            b => println!("[ps2kbd] error: invalid response: {:x}", b)
-        }
->>>>>>> 25ffdb0d
-    }
-
-<<<<<<< HEAD
-fn read_next_key() {
-    let data = unsafe { KBD_DATA_PORT.lock().read() };
-    let mut kbd = KEYBOARD.lock();
-    kbd.clear();
-    match kbd.add_byte(data) {
-        Ok(Some(event)) => {
-            let key = kbd.process_keyevent(event.clone());
-            if key.is_some() {
-                match key.unwrap() {
-                    DecodedKey::RawKey(code) => print!("{:?}", code),
-                    DecodedKey::Unicode(chr) => print!("{}", chr),
-                }
-            } else {
-                // println!("[ps2kbd] Key event is none: {:?}; {:?}", event.code, event.state);
-            }
-        },
-        Ok(None) => (),
-        Err(_) => (),
-    };
-    unsafe { PS2Keyboard::wait_ready() }
-}
-
-pub extern "x86-interrupt" fn handle_interrupt(_stack_frame: &mut ExceptionStackFrame) {
-
-    // Wait till the keyboard is ready
-    unsafe {
-        PS2Keyboard::wait_ready();
-    }
-
-    // Is the keyboard already initialized?
-    if *KEYBOARD_INITIALIZED.lock() {
-
-        // Process the next key
-        read_next_key();
-    } else {
-
-        // Discard the key
-        unsafe {
-            KBD_DATA_PORT.lock().read();
-=======
     unsafe fn set_leds(byte: u8) {
         PS2Keyboard::_set_leds(byte, false);
     }
@@ -338,12 +170,10 @@
                 println!("[ps2kbd] error: invalid response: 0x{:x}", resp);
                 None
             },
->>>>>>> 25ffdb0d
-        }
-    }
-
-<<<<<<< HEAD
-=======
+        }
+    }
+}
+
 fn read_next_key() {
     let data = unsafe { KBC::read_byte() };
     let mut kbd = KEYBOARD.lock();
@@ -379,7 +209,6 @@
         }
     }
 
->>>>>>> 25ffdb0d
     // Notify the PIC
     unsafe {
         PIC8259
