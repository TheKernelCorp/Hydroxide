--- conflicted
+++ resolved
@@ -62,14 +62,11 @@
 
 extern crate bootloader;
 extern crate linked_list_allocator;
-<<<<<<< HEAD
 extern crate pic8259_simple;
 extern crate spin;
 extern crate x86_64;
-=======
 extern crate pc_keyboard;
 extern crate bitflags;
->>>>>>> 4ff5092e
 
 //
 //
@@ -144,20 +141,20 @@
 mod ps2kbd;
 use self::ps2kbd::PS2Keyboard;
 
-<<<<<<< HEAD
+// Page Allocator
 mod paging;
 use self::paging::Paging;
 
+// Heap Allocator
 mod heap;
 use self::heap::{find_heap_space, map_heap};
-=======
+
 // CMOS
 mod cmos;
 use self::cmos::{
     CMOS,
     POSTData,
 };
->>>>>>> 4ff5092e
 
 //
 //
@@ -167,29 +164,22 @@
 
 #[no_mangle]
 #[allow(clippy::empty_loop)]
-<<<<<<< HEAD
 pub extern "C" fn _start(bootinfo: &'static mut BootInfo) -> ! {
-=======
-pub extern "C" fn _start() -> ! {
-
-    // Get basics up and running
->>>>>>> 4ff5092e
+
+    // Initialize GDT and IDT
     GDT::init();
     IDT::init();
+
+    // Print POST status
+    print_post_status();
+
+    // Initialize paging and heap allocation
     let (heap_start, heap_end, heap_size) = find_heap_space(bootinfo);
     Paging::init(bootinfo);
-
     map_heap(&ALLOCATOR, heap_start, heap_end, heap_size);
 
+    // Remap the PIC
     PIC8259::init();
-<<<<<<< HEAD
-    x86_64::instructions::interrupts::enable();
-    PS2Keyboard::init();
-
-=======
-
-    // Print POST status
-    print_post_status();
 
     // Enable interrupts
     x86_64::instructions::interrupts::enable();
@@ -206,7 +196,6 @@
     );
 
     // Say hello
->>>>>>> 4ff5092e
     println!("Hello from Hydroxide.");
 
     // Idle
