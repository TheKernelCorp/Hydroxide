//
// no_std
//
// Inform the compiler that we are
// writing code for a freestanding
// environment without std support.
//
#![no_std]
//
// no_main
//
// Make the compiler happy about there
// not being a main function.
//
#![no_main]
//
// Enable features
//

//
// Enable the x86 Interrupt ABI
//
// This is needed for writing interrupt
// handlers in pure Rust without having
// to resort to naked function trickery.
//
#![feature(abi_x86_interrupt)]
//
// Enable pointer internals
//
// I'd very much like to get rid of this
// later on, but for now it's needed for
// Unique pointer support.
//
#![feature(ptr_internals)]
//
// Enable allocation error handlers
//
// This is needed for handling OOM scenarios
// with a custom memory allocator.
//
#![feature(alloc_error_handler)]
//
// Enable panic info messages
//
// This feature allows for the use of associated
// panic messages. That way, we can display nice
// and helpful messages in case of kernel panics.
//
#![feature(panic_info_message)]

#![feature(alloc)]

#![feature(extern_crate_item_prelude)]

#![feature(box_syntax)]

#![feature(raw_vec_internals)]

//
// Import crates
//
// This is technically not needed, since we
// are using Rust 2018 edition.
//
// However, for some reason, the RLS still doesn't
// populate autocomplete properly if the extern crate
// imports are not there.
//

extern crate bootloader;
extern crate linked_list_allocator;
extern crate pc_keyboard;
extern crate pic8259_simple;
extern crate spin;
extern crate x86_64;
extern crate pc_keyboard;
extern crate bitflags;

#[macro_use]
extern crate alloc;

//
//
// Import structures
//
//

use bootloader::bootinfo::BootInfo;

use core::panic::PanicInfo;
use linked_list_allocator::LockedHeap;

//
//
// Add print and println macro support
//
//

macro_rules! print {
    ($($arg:tt)*) => {
        core::fmt::Write::write_fmt(&mut *crate::vgaterm::KTERM.lock(), format_args!($($arg)*)).unwrap();
    };
}

macro_rules! println {
    () => (print!("\n"));
    ($fmt:expr) => (print!(concat!($fmt, "\n")));
    ($fmt:expr, $($arg:tt)*) => (print!(concat!($fmt, "\n"), $($arg)*));
}

//
//
// Provide a global allocator
//
//

#[global_allocator]
static ALLOCATOR: LockedHeap = LockedHeap::empty();

//
//
// Load kernel components
//
//

// Global Descriptor Table
mod gdt;

use self::gdt::GDT;

// Interrupt Descriptor Table
// Task State Segment
mod idt;

use self::idt::IDT;

// Intel 8259
// Programmable Interrupt Controller
mod pic;

use self::pic::PIC8259;

// Intel 825x
// Programmable Interrupt Timer
mod pit;

// VGA Terminal Screen Buffer
mod vgaterm;

// Intel 8042
// Keyboard Controller
mod kbc;

// Generic PS/2 Keyboard
mod ps2kbd;

use self::ps2kbd::PS2Keyboard;

<<<<<<< HEAD
mod pci;

=======
// Page Allocator
>>>>>>> 25ffdb0d
mod paging;

use self::paging::Paging;

<<<<<<< HEAD
mod bga;

use self::bga::{BochsGraphicsAdapter, VideoDevice};

=======
// Heap Allocator
>>>>>>> 25ffdb0d
mod heap;

use self::heap::{find_heap_space, map_heap};

// CMOS
mod cmos;
use self::cmos::{
    CMOS,
    POSTData,
};

//
//
// Main entry point
//
//

#[no_mangle]
#[allow(clippy::empty_loop)]
pub extern "C" fn _start(bootinfo: &'static mut BootInfo) -> ! {

    // Initialize GDT and IDT
    GDT::init();
    IDT::init();

<<<<<<< HEAD
=======
    // Print POST status
    print_post_status();

    // Initialize paging and heap allocation
>>>>>>> 25ffdb0d
    let (heap_start, heap_end, heap_size) = find_heap_space(bootinfo);
    Paging::init(bootinfo);
    map_heap(&ALLOCATOR, heap_start, heap_end, heap_size);

    // Remap the PIC
    PIC8259::init();

    // Enable interrupts
    x86_64::instructions::interrupts::enable();

    // Initialize the PS/2 keyboard
    PS2Keyboard::init();

    // Print the current date and time
    let datetime = CMOS::read_date_time();
    println!(
        "The date is {date}, the time is {time}.",
        date = datetime.as_date(),
        time = datetime.as_time(),
    );

    // Say hello
    println!("Hello from Hydroxide.");

<<<<<<< HEAD
    let bga = match BochsGraphicsAdapter::detect() {
        Ok(device) => {
            let mut dev = BochsGraphicsAdapter::new(&device).init();
            println!("[BGA @ 0x{:08x}] Found", dev.addr());
            println!(
                "[BGA @ 0x{:08x}] Version: 0x{:04x}",
                dev.addr(),
                dev.version()
            );
            println!("[BGA @ 0x{:08x}] Max BPP: {}", dev.addr(), dev.max_bpp);
            println!("[BGA @ 0x{:08x}] Max Width: {}", dev.addr(), dev.max_width);
            println!(
                "[BGA @ 0x{:08x}] Max Height: {}",
                dev.addr(),
                dev.max_height
            );
            let mode = dev
                .get_default_mode()
                .and_then(|mode| {
                    println!(
                        "[BGA @ 0x{:08x}] Supports resolution: {}x{}x{}",
                        dev.addr(),
                        mode.width,
                        mode.height,
                        mode.bpp
                    );
                    Some(mode)
                })
                .unwrap();

            dev.set_video_mode(&mode, true);

            fn get_col(r: u8, g: u8, b: u8) -> u32 {
                ((r as u32) << 16) | ((g as u32) << 8) | ((b as u32) << 0)
            }

            use crate::bga::GraphicsProvider;
            dev.get_framebuffer(&mode)[0] = 0xFFFFFFFF;
            let mut video = VideoDevice::new(&dev, &mode);
            for y in 0..mode.height {
                for x in 0..mode.width {
                    unsafe {
                        let c = x as u8 ^ y as u8;
                        video.buffer[x + y * mode.width] = get_col(c, c, c);
                    }
                }
            }
            video.flush();

            Some(dev)
        }
        Err(err) => {
            println!("{}", err);
            None
        }
    }
        .unwrap();

=======
    // Idle
>>>>>>> 25ffdb0d
    loop {
        x86_64::instructions::hlt();
    }
}

fn print_post_status() {
    match CMOS::read_post_data() {
        Some(data) => {
            println!("[post] power supply status: {}", data.power_supply_status());
            println!("[post] cmos checksum status: {}", data.cmos_checksum_status());
            println!("[post] cmos config matches: {}", data.configuration_match_status());
            println!("[post] cmos memory amount matches: {}", data.memory_match_status());
            println!("[post] drive health status: {}", data.drive_status());
            println!("[post] time status: {}", data.time_status());
            println!("[post] adapter init status: {}", data.adapter_init_status());
            println!("[post] adapter status: {}", data.adapter_status());
        },
        None => println!("[post] unable to fetch POST information."),
    };
}

//
//
// Panic and OOM handlers
//
//

/// This function is called on panic.
#[cfg(not(test))]
#[panic_handler]
#[allow(clippy::empty_loop)]
fn panic(info: &PanicInfo) -> ! {
    vgaterm::KTERM.lock().clear();
    println!("*** KERNEL PANIC");
    if let Some(location) = info.location() {
        println!(" at {}", location);
    }
    if let Some(message) = info.message() {
        println!("    {}", message);
    } else {
        println!("Unknown cause.");
    }
    loop {
        x86_64::instructions::hlt();
    }
}

/// This function is called on allocation error.
#[cfg(not(test))]
#[alloc_error_handler]
#[no_mangle]
pub extern "C" fn oom(_: ::core::alloc::Layout) -> ! {
    vgaterm::KTERM.lock().clear();
    println!("*** OUT OF MEMORY");
    loop {
        x86_64::instructions::hlt();
    }
}<|MERGE_RESOLUTION|>--- conflicted
+++ resolved
@@ -70,14 +70,11 @@
 
 extern crate bootloader;
 extern crate linked_list_allocator;
-extern crate pc_keyboard;
 extern crate pic8259_simple;
 extern crate spin;
 extern crate x86_64;
 extern crate pc_keyboard;
 extern crate bitflags;
-
-#[macro_use]
 extern crate alloc;
 
 //
@@ -126,19 +123,16 @@
 
 // Global Descriptor Table
 mod gdt;
-
 use self::gdt::GDT;
 
 // Interrupt Descriptor Table
 // Task State Segment
 mod idt;
-
 use self::idt::IDT;
 
 // Intel 8259
 // Programmable Interrupt Controller
 mod pic;
-
 use self::pic::PIC8259;
 
 // Intel 825x
@@ -154,30 +148,22 @@
 
 // Generic PS/2 Keyboard
 mod ps2kbd;
-
 use self::ps2kbd::PS2Keyboard;
 
-<<<<<<< HEAD
+// Page Allocator
+mod paging;
+use self::paging::Paging;
+
+// Heap Allocator
+mod heap;
+use self::heap::{find_heap_space, map_heap};
+
+// Peripheral Component Interconnect
 mod pci;
 
-=======
-// Page Allocator
->>>>>>> 25ffdb0d
-mod paging;
-
-use self::paging::Paging;
-
-<<<<<<< HEAD
+// Bochs Graphics Adapter
 mod bga;
-
 use self::bga::{BochsGraphicsAdapter, VideoDevice};
-
-=======
-// Heap Allocator
->>>>>>> 25ffdb0d
-mod heap;
-
-use self::heap::{find_heap_space, map_heap};
 
 // CMOS
 mod cmos;
@@ -200,13 +186,10 @@
     GDT::init();
     IDT::init();
 
-<<<<<<< HEAD
-=======
     // Print POST status
     print_post_status();
 
     // Initialize paging and heap allocation
->>>>>>> 25ffdb0d
     let (heap_start, heap_end, heap_size) = find_heap_space(bootinfo);
     Paging::init(bootinfo);
     map_heap(&ALLOCATOR, heap_start, heap_end, heap_size);
@@ -231,7 +214,7 @@
     // Say hello
     println!("Hello from Hydroxide.");
 
-<<<<<<< HEAD
+    // Detect a Bochs Graphics Adapter
     let bga = match BochsGraphicsAdapter::detect() {
         Ok(device) => {
             let mut dev = BochsGraphicsAdapter::new(&device).init();
@@ -288,11 +271,9 @@
             None
         }
     }
-        .unwrap();
-
-=======
+    .unwrap();
+
     // Idle
->>>>>>> 25ffdb0d
     loop {
         x86_64::instructions::hlt();
     }
