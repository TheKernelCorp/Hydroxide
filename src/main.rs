--- conflicted
+++ resolved
@@ -141,13 +141,11 @@
 mod paging;
 use self::paging::Paging;
 
-<<<<<<< HEAD
 mod bga;
 use self::bga::BochsGraphicsAdapter;
-=======
+
 mod heap;
 use self::heap::{find_heap_space, map_heap};
->>>>>>> bcf0f634
 
 //
 //
@@ -160,11 +158,8 @@
 pub extern "C" fn _start(bootinfo: &'static mut BootInfo) -> ! {
     GDT::init();
     IDT::init();
-<<<<<<< HEAD
-
-=======
+
     let (heap_start, heap_end, heap_size) = find_heap_space(bootinfo);
->>>>>>> bcf0f634
     Paging::init(bootinfo);
 
     map_heap(&ALLOCATOR, heap_start, heap_end, heap_size);
